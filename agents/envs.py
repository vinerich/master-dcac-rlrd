--- conflicted
+++ resolved
@@ -50,11 +50,7 @@
 
 
 class GymEnv(Env):
-<<<<<<< HEAD
-	def __init__(self, seed_val=0, id: str = "Pendulum-v0", real_time: bool = False, frame_skip: int = 0, store_env: bool = False):
-=======
-	def __init__(self, seed_val=0, id: str = "Pendulum-v0", real_time: bool = False, frame_skip: int = 0, obs_scale: float = 0.):
->>>>>>> 6f178eea
+	def __init__(self, seed_val=0, id: str = "Pendulum-v0", real_time: bool = False, frame_skip: int = 0, obs_scale: float = 0., store_env: bool = False)):
 		env = gym.make(id)
 
 		if obs_scale:
